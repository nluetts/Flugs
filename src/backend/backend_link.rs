use std::{
    marker::PhantomData,
    sync::mpsc::{channel, Receiver, Sender},
};
<<<<<<< HEAD

use log::warn;
=======
>>>>>>> ed33c3a9

use crate::{BackendEventLoop, BackendState};

/// The linker is send to the backend thread and replies
/// once the action ran on the backend.
pub struct BackendLink<T, F, S>
where
    F: Fn(&mut BackendEventLoop<S>) -> T,
    S: BackendState,
{
    backchannel: Sender<T>,
    action: F,
    description: String,
    _marker: PhantomData<S>,
}

impl<T, F, S> BackendLink<T, F, S>
where
    F: Fn(&mut BackendEventLoop<S>) -> T,
    S: BackendState,
{
<<<<<<< HEAD
    pub fn new(description: &str, action: F) -> (Receiver<T>, Self) {
=======
    pub fn new(description: String, action: F) -> (Receiver<T>, Self) {
>>>>>>> ed33c3a9
        let (tx, rx) = channel();
        (
            rx,
            Self {
                backchannel: tx,
                action,
<<<<<<< HEAD
                description: description.to_owned(),
=======
                description,
>>>>>>> ed33c3a9
                _marker: PhantomData,
            },
        )
    }
}

pub trait BackendRequest<S>: Send
where
    S: BackendState,
{
    fn run_on_backend(&self, backend: &mut BackendEventLoop<S>);
    fn describe(&self) -> &str;
}

impl<T, F, S> BackendRequest<S> for BackendLink<T, F, S>
where
    F: Fn(&mut BackendEventLoop<S>) -> T + Send,
    S: BackendState + Send,
    T: Send,
{
    fn run_on_backend(&self, backend: &mut BackendEventLoop<S>) {
        // TODO: the action should only run if the listening side is still
        // alive; consider implementing this with an atomic bool
        let result = (self.action)(backend);
        let _ = self.backchannel.send(result).map_err(|_| {
            warn!(
                "Trying to send message for request '{}' on closed channel.",
                self.description
            )
        });
    }
    fn describe(&self) -> &str {
        &self.description
    }
}<|MERGE_RESOLUTION|>--- conflicted
+++ resolved
@@ -1,12 +1,8 @@
+use log::warn;
 use std::{
     marker::PhantomData,
     sync::mpsc::{channel, Receiver, Sender},
 };
-<<<<<<< HEAD
-
-use log::warn;
-=======
->>>>>>> ed33c3a9
 
 use crate::{BackendEventLoop, BackendState};
 
@@ -28,22 +24,14 @@
     F: Fn(&mut BackendEventLoop<S>) -> T,
     S: BackendState,
 {
-<<<<<<< HEAD
     pub fn new(description: &str, action: F) -> (Receiver<T>, Self) {
-=======
-    pub fn new(description: String, action: F) -> (Receiver<T>, Self) {
->>>>>>> ed33c3a9
         let (tx, rx) = channel();
         (
             rx,
             Self {
                 backchannel: tx,
                 action,
-<<<<<<< HEAD
                 description: description.to_owned(),
-=======
-                description,
->>>>>>> ed33c3a9
                 _marker: PhantomData,
             },
         )
